--- conflicted
+++ resolved
@@ -2,33 +2,17 @@
 from datetime import datetime
 from typing import Optional, TypeVar
 
-<<<<<<< HEAD
-from fastapi import FastAPI, HTTPException, Query, Request
+
+from fastapi import Depends, FastAPI, HTTPException, Query, Request
 from fastapi.responses import RedirectResponse
-=======
-from fastapi import Depends, FastAPI, HTTPException, Query, Request
->>>>>>> 77b3ce95
 from fastapi_pagination import Page, add_pagination, paginate
 from fastapi_pagination.customization import CustomizedPage, UseAdditionalFields, UseParamsFields
 from sqlmodel import Session
 from starlette.middleware.cors import CORSMiddleware
-<<<<<<< HEAD
-from time_series.dataset_service import (
-    add_data_to_dataset,
-    create_dataset,
-    delete_dataset,
-    get_all_datasets,
-    get_analyses,
-    get_anomalous_ranges,
-    get_dataset_by_id,
-    get_filtered_dataset_records,
-)
-=======
 from time_series.database.engine import engine
 from time_series.database.unit_of_work import UnitOfWork
 from time_series.dataset_service import OverviewService, UploadService
 from time_series.greeting import hello_world
->>>>>>> 77b3ce95
 
 logger = logging.getLogger("rest-api")
 app = FastAPI()
