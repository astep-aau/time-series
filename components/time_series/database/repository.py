from datetime import datetime
from typing import List, Optional

from sqlmodel import Session, col, select

<<<<<<< HEAD
from .engine import engine as default_engine
from .models import (
    Analysis,
    Anomaly,
    AnomalyType,
    Datapoint,
    Dataset,
    Prediction,
)
=======
from .models import Analysis, Anomaly, AnomalyType, Datapoint, Dataset
>>>>>>> d70268f6


class DatasetRepository:
    def __init__(self, session: Session):
        self.session = session

    def create(self, name: str, description: Optional[str] = None) -> Dataset:
        dataset = Dataset(name=name, description=description)
        self.session.add(dataset)
        self.session.flush()
        self.session.refresh(dataset)
        return dataset

    def get_all(self) -> List[Dataset]:
        return list(self.session.exec(select(Dataset)).all())

    def get_by_id(self, dataset_id: int) -> Optional[Dataset]:
        return self.session.get(Dataset, dataset_id)

    def get_by_name(self, name: str) -> Optional[Dataset]:
        statement = select(Dataset).where(Dataset.name == name)
        return self.session.exec(statement).first()

    def update(self, dataset_id: int, **kwargs) -> Optional[Dataset]:
        dataset = self.session.get(Dataset, dataset_id)
        if dataset:
            for key, value in kwargs.items():
                setattr(dataset, key, value)
            self.session.add(dataset)
            self.session.flush()
            self.session.refresh(dataset)
        return dataset

    def delete(self, dataset_id: int) -> bool:
        dataset = self.session.get(Dataset, dataset_id)
        if dataset:
            self.session.delete(dataset)
            self.session.flush()
            return True
        return False


class DatapointRepository:
    def __init__(self, session: Session):
        self.session = session

    def create(self, dataset_id: int, time: datetime, value: float) -> Datapoint:
        datapoint = Datapoint(dataset_id=dataset_id, time=time, value=float(value))
        self.session.add(datapoint)
        self.session.flush()
        self.session.refresh(datapoint)
        return datapoint

    def bulk_create(self, datapoints: List[dict]) -> int:
        for dp_data in datapoints:
            datapoint = Datapoint(**dp_data)
            self.session.add(datapoint)
        self.session.flush()
        return len(datapoints)

    def get_by_dataset(self, dataset_id: int) -> List[Datapoint]:
        statement = select(Datapoint).where(Datapoint.dataset_id == dataset_id).order_by(col(Datapoint.time))
        return list(self.session.exec(statement).all())

    def get_range(self, dataset_id: int, start_time: datetime, end_time: datetime) -> List[Datapoint]:
        statement = (
            select(Datapoint)
            .where(Datapoint.dataset_id == dataset_id, Datapoint.time >= start_time, Datapoint.time <= end_time)
            .order_by(col(Datapoint.time))
        )
        return list(self.session.exec(statement).all())

    def delete_before(self, dataset_id: int, cutoff_time: datetime) -> int:
        statement = select(Datapoint).where(Datapoint.dataset_id == dataset_id, Datapoint.time < cutoff_time)
        datapoints = self.session.exec(statement).all()
        count = len(datapoints)

        for dp in datapoints:
            self.session.delete(dp)

        self.session.flush()
        return count


class AnalysisRepository:
    def __init__(self, session: Session):
        self.session = session

    def create(
        self,
        dataset_id: int,
        detection_method: str,
        name: str,
        description: Optional[str] = None,
    ) -> Analysis:
        analysis = Analysis(
            dataset_id=dataset_id,
            detection_method=detection_method,
            name=name,
            description=description,
        )
        self.session.add(analysis)
        self.session.flush()
        self.session.refresh(analysis)
        return analysis

    def get_by_id(self, analysis_id: int) -> Optional[Analysis]:
        return self.session.get(Analysis, analysis_id)

    def get_by_dataset(self, dataset_id: int) -> List[Analysis]:
        statement = select(Analysis).where(Analysis.dataset_id == dataset_id).order_by(col(Analysis.id))
        return list(self.session.exec(statement).all())

    def update(self, analysis_id: int, **kwargs) -> Optional[Analysis]:
        analysis = self.session.get(Analysis, analysis_id)
        if analysis:
            for key, value in kwargs.items():
                setattr(analysis, key, value)
            self.session.add(analysis)
            self.session.flush()
            self.session.refresh(analysis)
        return analysis

    def delete(self, analysis_id: int) -> bool:
        analysis = self.session.get(Analysis, analysis_id)
        if analysis:
            self.session.delete(analysis)
            self.session.flush()
            return True
        return False


class AnomalyRepository:
    def __init__(self, session: Session):
        self.session = session

    def create(
        self,
        analysis_id: int,
        start: datetime,
        end: datetime,
        type: AnomalyType,
        validated: bool = False,
    ) -> Anomaly:
        anomaly = Anomaly(
            analysis_id=analysis_id,
            start=start,
            end=end,
            type=type,
            validated=validated,
        )
        self.session.add(anomaly)
        self.session.flush()
        self.session.refresh(anomaly)
        return anomaly

    def bulk_create(self, anomalies: List[dict]) -> int:
        for anomaly_data in anomalies:
            anomaly = Anomaly(**anomaly_data)
            self.session.add(anomaly)
        self.session.flush()
        return len(anomalies)

    def get_by_id(self, anomaly_id: int) -> Optional[Anomaly]:
        return self.session.get(Anomaly, anomaly_id)

    def get_by_analysis(self, analysis_id: int) -> List[Anomaly]:
        statement = select(Anomaly).where(Anomaly.analysis_id == analysis_id).order_by(col(Anomaly.start))
        return list(self.session.exec(statement).all())

    def get_by_type(self, analysis_id: int, anomaly_type: AnomalyType) -> List[Anomaly]:
        statement = (
            select(Anomaly)
            .where(Anomaly.analysis_id == analysis_id, Anomaly.type == anomaly_type)
            .order_by(col(Anomaly.start))
        )
        return list(self.session.exec(statement).all())

    def get_validated(self, analysis_id: int, validated: bool = True) -> List[Anomaly]:
        statement = (
            select(Anomaly)
            .where(Anomaly.analysis_id == analysis_id, Anomaly.validated == validated)
            .order_by(col(Anomaly.start))
        )
        return list(self.session.exec(statement).all())

    def get_range(self, analysis_id: int, start_time: datetime, end_time: datetime) -> List[Anomaly]:
        statement = (
            select(Anomaly)
            .where(
                Anomaly.analysis_id == analysis_id,
                Anomaly.start <= end_time,
                Anomaly.end >= start_time,
            )
            .order_by(col(Anomaly.start))
        )
        return list(self.session.exec(statement).all())

    def update(self, anomaly_id: int, **kwargs) -> Optional[Anomaly]:
        anomaly = self.session.get(Anomaly, anomaly_id)
        if anomaly:
            for key, value in kwargs.items():
                setattr(anomaly, key, value)
            self.session.add(anomaly)
            self.session.flush()
            self.session.refresh(anomaly)
        return anomaly

    def validate(self, anomaly_id: int) -> Optional[Anomaly]:
        return self.update(anomaly_id, validated=True)

    def delete(self, anomaly_id: int) -> bool:
        anomaly = self.session.get(Anomaly, anomaly_id)
        if anomaly:
            self.session.delete(anomaly)
            self.session.flush()
            return True
        return False

    def delete_by_analysis(self, analysis_id: int) -> int:
        statement = select(Anomaly).where(Anomaly.analysis_id == analysis_id)
        anomalies = self.session.exec(statement).all()
        count = len(anomalies)

        for anomaly in anomalies:
            self.session.delete(anomaly)

<<<<<<< HEAD
            session.commit()
            return count


class PredictionRepository:
    """Repository for prediction result operations"""

    def __init__(self, engine=None):
        self.engine = engine or default_engine

    def create(self, analysis_id: int, time: datetime, value: float) -> Prediction:
        with Session(self.engine) as session:
            prediction = Prediction(analysis_id=analysis_id, time=time, value=value)
            session.add(prediction)
            session.commit()
            session.refresh(prediction)
            return prediction

    def bulk_create(self, predictions: List[dict]) -> int:
        with Session(self.engine) as session:
            for pred in predictions:
                session.add(Prediction(**pred))
            session.commit()
            return len(predictions)

    def get_by_analysis(self, analysis_id: int) -> List[Prediction]:
        with Session(self.engine) as session:
            stmt = select(Prediction).where(Prediction.analysis_id == analysis_id).order_by(col(Prediction.time))
            return list(session.exec(stmt).all())

    def delete_by_analysis(self, analysis_id: int) -> int:
        with Session(self.engine) as session:
            stmt = select(Prediction).where(Prediction.analysis_id == analysis_id)
            preds = session.exec(stmt).all()
            count = len(preds)

            for pred in preds:
                session.delete(pred)
            session.commit()

            return count
=======
        self.session.flush()
        return count
>>>>>>> d70268f6
<|MERGE_RESOLUTION|>--- conflicted
+++ resolved
@@ -3,8 +3,6 @@
 
 from sqlmodel import Session, col, select
 
-<<<<<<< HEAD
-from .engine import engine as default_engine
 from .models import (
     Analysis,
     Anomaly,
@@ -13,9 +11,6 @@
     Dataset,
     Prediction,
 )
-=======
-from .models import Analysis, Anomaly, AnomalyType, Datapoint, Dataset
->>>>>>> d70268f6
 
 
 class DatasetRepository:
@@ -243,49 +238,40 @@
         for anomaly in anomalies:
             self.session.delete(anomaly)
 
-<<<<<<< HEAD
-            session.commit()
+            self.session.flush()
             return count
 
 
 class PredictionRepository:
     """Repository for prediction result operations"""
 
-    def __init__(self, engine=None):
-        self.engine = engine or default_engine
+    def __init__(self, session: Session):
+        self.session = session
 
     def create(self, analysis_id: int, time: datetime, value: float) -> Prediction:
-        with Session(self.engine) as session:
-            prediction = Prediction(analysis_id=analysis_id, time=time, value=value)
-            session.add(prediction)
-            session.commit()
-            session.refresh(prediction)
-            return prediction
+        prediction = Prediction(analysis_id=analysis_id, time=time, value=value)
+        self.session.add(prediction)
+        self.session.flush()
+        self.session.refresh(prediction)
+        return prediction
 
     def bulk_create(self, predictions: List[dict]) -> int:
-        with Session(self.engine) as session:
-            for pred in predictions:
-                session.add(Prediction(**pred))
-            session.commit()
-            return len(predictions)
+        for pred in predictions:
+            self.session.add(Prediction(**pred))
+        self.session.flush()
+        return len(predictions)
 
     def get_by_analysis(self, analysis_id: int) -> List[Prediction]:
-        with Session(self.engine) as session:
-            stmt = select(Prediction).where(Prediction.analysis_id == analysis_id).order_by(col(Prediction.time))
-            return list(session.exec(stmt).all())
+        stmt = select(Prediction).where(Prediction.analysis_id == analysis_id).order_by(col(Prediction.time))
+        return list(self.session.exec(stmt).all())
 
     def delete_by_analysis(self, analysis_id: int) -> int:
-        with Session(self.engine) as session:
-            stmt = select(Prediction).where(Prediction.analysis_id == analysis_id)
-            preds = session.exec(stmt).all()
-            count = len(preds)
-
-            for pred in preds:
-                session.delete(pred)
-            session.commit()
-
-            return count
-=======
-        self.session.flush()
-        return count
->>>>>>> d70268f6
+        stmt = select(Prediction).where(Prediction.analysis_id == analysis_id)
+        preds = self.session.exec(stmt).all()
+        count = len(preds)
+
+        for pred in preds:
+            self.session.delete(pred)
+
+        self.session.flush()
+        return count